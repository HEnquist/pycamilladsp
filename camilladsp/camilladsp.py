--- conflicted
+++ resolved
@@ -21,13 +21,9 @@
     192000,
     352800,
     384000,
-<<<<<<< HEAD
-)
-=======
     705600,
     768000,
 ]
->>>>>>> 4d1c7ea9
 
 class ProcessingState(Enum):
     RUNNING = auto()
